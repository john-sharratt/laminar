# Set up the Rust toolchain.
language: rust
rust:
  - stable
  - beta
  - nightly

before_script:
  - rustup component add clippy-preview
  - export PATH=$PATH:/home/travis/.cargo/bin
  - export RUSTFLAGS="-D warnings"

os:
- linux
- osx
- windows

branches:
  only:
    - staging
    - trying
    - master
    - /release-.*/

# Allow for occasional compiler breakage on nightly Rust.
matrix:
  allow_failures:
    - rust: nightly
    - rust: beta
  fast_finish: true

addons:
  apt:
    packages:
      - libcurl4-openssl-dev
      - libelf-dev
      - libdw-dev
      - cmake
      - gcc
      - binutils-dev
      - libiberty-dev

script:
<<<<<<< HEAD
  - cargo clippy -- -D warnings
  - cargo test --verbose --all --all-features

after_success: |
  wget https://github.com/SimonKagstrom/kcov/archive/master.tar.gz &&
  tar xzf master.tar.gz &&
  cd kcov-master &&
  mkdir build &&
  cd build &&
  cmake .. &&
  make &&
  make install DESTDIR=../../kcov-build &&
  cd ../.. &&
  rm -rf kcov-master &&
  for file in target/debug/laminar-*[^\.d]; do mkdir -p "target/cov/$(basename $file)"; ./kcov-build/usr/local/bin/kcov --exclude-pattern=/.cargo,/usr/lib --verify "target/cov/$(basename $file)" "$file"; done &&
  bash <(curl -s https://codecov.io/bash) &&
  echo "Uploaded code coverage"
=======
  - cargo clippy --all --all-features -- -D warnings
  - cargo test --verbose --all --all-features
>>>>>>> 3654a36f
<|MERGE_RESOLUTION|>--- conflicted
+++ resolved
@@ -41,8 +41,7 @@
       - libiberty-dev
 
 script:
-<<<<<<< HEAD
-  - cargo clippy -- -D warnings
+  - cargo clippy --all --all-features -- -D warnings
   - cargo test --verbose --all --all-features
 
 after_success: |
@@ -59,7 +58,3 @@
   for file in target/debug/laminar-*[^\.d]; do mkdir -p "target/cov/$(basename $file)"; ./kcov-build/usr/local/bin/kcov --exclude-pattern=/.cargo,/usr/lib --verify "target/cov/$(basename $file)" "$file"; done &&
   bash <(curl -s https://codecov.io/bash) &&
   echo "Uploaded code coverage"
-=======
-  - cargo clippy --all --all-features -- -D warnings
-  - cargo test --verbose --all --all-features
->>>>>>> 3654a36f
