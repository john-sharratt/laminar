use std::collections::HashMap;
use std::sync::{Arc, RwLock};
use std::thread;
use std::time::Duration;

use packet::{Packet, PacketData};
use packet::header::{FragmentHeader, PacketHeader};
use net::{Connection,SocketAddr, NetworkConfig};
use error::{NetworkError, Result};
use total_fragments_needed;

// Type aliases
// Number of seconds we will wait until we consider a Connection to have timed out
type ConnectionTimeout = u64;
type ConnectionMap = Arc<RwLock<HashMap<SocketAddr, Arc<RwLock<Connection>>>>>;

// Default timeout of a specific client
const TIMEOUT_DEFAULT: ConnectionTimeout = 10;

// Default time between checks of all clients for timeouts in seconds
const TIMEOUT_POLL_INTERVAL: u64 = 1;

/// This holds the 'virtual connections' currently (connected) to the udp socket.
pub struct SocketState {
    timeout: ConnectionTimeout,
    connections: ConnectionMap,
    timeout_check_thread: thread::JoinHandle<()>
}

impl SocketState {
    pub fn new() -> Result<SocketState> {
        let connections: ConnectionMap = Arc::new(RwLock::new(HashMap::new()));
        let thread_handle = SocketState::check_for_timeouts(connections.clone())?;
        Ok(SocketState {
            connections: Arc::new(RwLock::new(HashMap::new())),
            timeout: TIMEOUT_DEFAULT,
            timeout_check_thread: thread_handle
        })
    }

    pub fn with_client_timeout(mut self, timeout: ConnectionTimeout) -> SocketState {
        self.timeout = timeout;
        self
    }

    /// This will initialize the seq number, ack number and give back the raw data of the packet with the updated information.
    pub fn pre_process_packet(&mut self, packet: Packet, config: &NetworkConfig) ->  Result<(SocketAddr, PacketData)>  {

        if packet.payload().len() > config.max_packet_size {
            error!("Packet too large: Attempting to send {}, max={}", packet.payload().len(), config.max_packet_size);
            return Err(NetworkError::ExceededMaxPacketSize.into());
        }

<<<<<<< HEAD
        let raw_packet: RawPacket;

        {
            // initialize packet data, seq, acked_seq etc.
            let mut l = connection
                .write()
                .map_err(|_| NetworkError::AddConnectionToManagerFailed)?;

            raw_packet = RawPacket::new(
                l.seq_num,
                &packet,
                l.their_acks.last_seq,
                l.their_acks.field,
            );
            // increase sequence number
            l.seq_num = l.seq_num.wrapping_add(1);
        }
        
        let buffer = serialize(&raw_packet)?;
        Ok((packet.addr, buffer))
=======
        let connection = self.create_connection_if_not_exists(&packet.addr())?;

        let mut connection_seq: u16 = 0;
        let mut their_last_seq: u16 = 0;
        let mut their_ack_field: u32 = 0;

        {
            let mut lock = connection
                .write()
                .map_err(|_| NetworkError::AddConnectionToManagerFailed)?;

            connection_seq = lock.seq_num;
            their_last_seq = lock.their_acks.last_seq;
            their_ack_field = lock.their_acks.field;

            // queue new packet
            lock.waiting_packets.enqueue(connection_seq, packet.clone());
        }

        let mut packet_data = PacketData::new();

        // create packet header
        let packet_header = PacketHeader::new(connection_seq, their_last_seq, their_ack_field);

        let payload = packet.payload();
        let payload_length = payload.len() as u16; /* safe cast because max packet size is u16 */

        // spit the packet if the payload lenght is greater than the allowrd fragment size.
        if payload_length <= config.fragment_size {
            packet_data.add_fragment(&packet_header, payload.to_vec());
        }else {
            let num_fragments = total_fragments_needed(payload_length, config.fragment_size) as u8; /* safe cast max fragments is u8 */

            if num_fragments > config.max_fragments {
                return Err(NetworkError::ExceededMaxFragments.into());
            }

            for fragment_id in 0..num_fragments {
                let fragment = FragmentHeader::new(fragment_id, num_fragments, packet_header.clone());

                // get start end pos in buffer
                let start_fragment_pos = fragment_id as u16 * config.fragment_size; /* upcast is safe */
                let mut end_fragment_pos = (fragment_id as u16 + 1) * config.fragment_size; /* upcast is safe */

                // If remaining buffer fits int one packet just set the end position to the length of the packet payload.
                if end_fragment_pos > payload_length {
                    end_fragment_pos = payload_length;
                }

                // get specific slice of data for fragment
                let fragment_data = &payload[start_fragment_pos as usize..end_fragment_pos as usize]; /* upcast is safe */

                packet_data.add_fragment(&fragment, fragment_data.to_vec());
            }
        }

        let mut lock = connection
            .write()
            .map_err(|_| NetworkError::AddConnectionToManagerFailed)?;

        lock.seq_num = lock.seq_num.wrapping_add(1);

        Ok((packet.addr(), packet_data))
>>>>>>> 69cd0078
    }

    /// This will return all dropped packets from this connection.
    pub fn dropped_packets(&mut self, addr: SocketAddr) -> Result<Vec<Packet>> {
        let connection = self.create_connection_if_not_exists(&addr)?;
        let mut lock = connection
            .write()
            .map_err(|_| NetworkError::AddConnectionToManagerFailed)?;

        let packets = lock.dropped_packets.drain(..).collect();
        Ok(packets)
    }

    /// This will process an incoming packet and update acknowledgement information.
    pub fn process_received(&mut self, addr: SocketAddr, packet: &PacketHeader) -> Result<()>{
        let connection = self.create_connection_if_not_exists(&addr)?;
        let mut lock = connection
            .write()
            .map_err(|_| NetworkError::AddConnectionToManagerFailed)?;

        lock.their_acks.ack(packet.seq);

        // Update dropped packets if there are any.
        let dropped_packets = lock
            .waiting_packets
            .ack(packet.ack_seq(), packet.ack_field());

        lock.dropped_packets = dropped_packets.into_iter().map(|(_, p)| p).collect();

        Ok(())
    }

    // This function starts a background thread that does the following:
    // 1. Gets a read lock on the HashMap containing all the connections
    // 2. Iterate through each one
    // 3. Check if the last time we have heard from them (received a packet from them) is greater than the amount of time considered to be a timeout
    // 4. If they have timed out, send a notification up the stack
    fn check_for_timeouts(connections: ConnectionMap) -> Result<thread::JoinHandle<()>> {
        let sleepy_time = Duration::from_secs(TIMEOUT_DEFAULT);
        let poll_interval = Duration::from_secs(TIMEOUT_POLL_INTERVAL);

        Ok(thread::Builder::new()
            .name("check_for_timeouts".into())
            .spawn(move || loop {
                
                    trace!("Checking for timeouts");
                    match connections.read() {
                        Ok(lock) => {
                            for (key, value) in lock.iter() {
                                if let Ok(c) = value.read() {
                                    if c.last_heard() >= sleepy_time {
                                        // TODO: pass up client TimedOut event
                                        error!("Client has timed out: {:?}", key);
                                    }
                                }
                            }
                        },
                        Err(e) => {
                            error!("Unable to acquire read lock to check for timed out connections")
                        }
                    }

                thread::sleep(poll_interval);
            })?
        )
    }

    #[inline]
    /// If there is no connection with the given socket address an new connection will be made.
    fn create_connection_if_not_exists(
        &mut self,
        addr: &SocketAddr,
    ) -> Result<Arc<RwLock<Connection>>> {
        let mut lock = self
            .connections
            .write()
            .map_err(|_| NetworkError::AddConnectionToManagerFailed)?;

        let connection = lock
            .entry(*addr)
            .or_insert_with(|| Arc::new(RwLock::new(Connection::new(*addr))));

        Ok(connection.clone())
    }
}

#[cfg(test)]
mod test {
    use super::SocketState;
    use net::connection::Connection;
    use net::NetworkConfig;
    use packet::{Packet, PacketData};
    use packet::header::{FragmentHeader, PacketHeader, HeaderReader};

    use std::io::Cursor;
    use std::net::{ToSocketAddrs, SocketAddr, IpAddr};
    use std::str::FromStr;
    use std::{thread, time};

    use total_fragments_needed;

    static TEST_HOST_IP: &'static str = "127.0.0.1";
    static TEST_BAD_HOST_IP: &'static str = "800.0.0.1";
    static TEST_PORT: &'static str = "20000";

    #[test]
    fn test_create_connection() {
        let addr = format!("{}:{}", TEST_HOST_IP, TEST_PORT).to_socket_addrs();
        assert!(addr.is_ok());
        let mut addr = addr.unwrap();
        let new_conn = Connection::new(addr.next().unwrap());
    }

    #[test]
    fn test_invalid_addr_fails() {
        let addr = format!("{}:{}", TEST_BAD_HOST_IP, TEST_PORT).to_socket_addrs();
        assert!(addr.is_err());
    }

    #[test]
    fn test_poll_for_invalid_clients() {
        let mut socket_state = SocketState::new();
        thread::sleep(time::Duration::from_secs(10));
    }

    #[test]
    pub fn construct_packet_less_than_mtu()
    {
        let config = NetworkConfig::default();

        // - 1 so that packet can fit inside one fragment.
        let mut data = vec![0; config.fragment_size as usize - 1];

        // do some test processing of the data.
        let mut processed_packet: (SocketAddr, PacketData) = simulate_packet_processing(data.clone(), &config);

        // check that there is only one fragment and that the data is right.
        assert_eq!(processed_packet.1.fragment_count(), 1);
        assert_eq!(processed_packet.1.parts()[0].len(), data.len() + 8); /* 8= default header size*/
    }

    #[test]
    pub fn construct_packet_greater_than_mtu()
    {
        let config = NetworkConfig::default();

        /// test data
        let data = vec![0; config.fragment_size as usize * 4];

        // do some test processing of the data.
        let mut processed_packet: (SocketAddr, PacketData) = simulate_packet_processing(data.clone(), &config);

        let num_fragments = total_fragments_needed(data.len() as u16, config.fragment_size);

        // check if packet is divided into fragment right
        assert_eq!(processed_packet.1.fragment_count(), num_fragments as usize);

        // check if the first packet also contains the fragment header and packet header
        assert_eq!(processed_packet.1.parts()[0].len(), config.fragment_size as usize + 8 + 5); /* 8 = default header size 5 is packet header */
    }

    #[test]
    pub fn construct_packet_and_reassemble_less_than_mtu()
    {
        let config = NetworkConfig::default();

        // - 1 so that packet can fit inside one fragment.
        let data = vec![0; config.fragment_size as usize  - 1];

        // do some test processing of the data.
        let mut processed_packet = simulate_packet_processing(data.clone(), &config);

        // check if you can parse headers from the previous assembled packet
        for packet_data in processed_packet.1.parts().into_iter() {
            let mut cursor = Cursor::new(packet_data);
            assert!(PacketHeader::read(&mut cursor).is_ok())
        }
    }

    #[test]
    pub fn construct_packet_and_reassemble_greater_than_mtu()
    {
        let config = NetworkConfig::default();

        /// test data
        let data = vec![0; config.fragment_size as usize * 4];

        // do some test processing of the data.
        let mut processed_packet = simulate_packet_processing(data.clone(), &config);

        // check if you can parse headers from the previous assembled packet
        for packet_data in processed_packet.1.parts().into_iter() {
            let prefix = packet_data[0];
            let mut cursor = Cursor::new(packet_data);

            if prefix & 1 == 0 {
                assert!(FragmentHeader::read(&mut cursor).is_ok())
            }else {
                assert!(FragmentHeader::read(&mut cursor).is_ok())
            }
        }
    }

    fn simulate_packet_processing(data: Vec<u8>, config: &NetworkConfig) -> (SocketAddr, PacketData)
    {
        // create packet with test data
        let packet = Packet::new(get_dummy_socket_addr(), data.clone());

        // process the packet
        let mut socket_state = SocketState::new().unwrap();;
        let result = socket_state.pre_process_packet(packet, &config);
        result.unwrap()
    }

    fn get_dummy_socket_addr() -> SocketAddr
    {
        SocketAddr::new(
            IpAddr::from_str("127.0.0.1").expect("Unreadable input IP."),
            12348,
        )
    }
}<|MERGE_RESOLUTION|>--- conflicted
+++ resolved
@@ -51,28 +51,6 @@
             return Err(NetworkError::ExceededMaxPacketSize.into());
         }
 
-<<<<<<< HEAD
-        let raw_packet: RawPacket;
-
-        {
-            // initialize packet data, seq, acked_seq etc.
-            let mut l = connection
-                .write()
-                .map_err(|_| NetworkError::AddConnectionToManagerFailed)?;
-
-            raw_packet = RawPacket::new(
-                l.seq_num,
-                &packet,
-                l.their_acks.last_seq,
-                l.their_acks.field,
-            );
-            // increase sequence number
-            l.seq_num = l.seq_num.wrapping_add(1);
-        }
-        
-        let buffer = serialize(&raw_packet)?;
-        Ok((packet.addr, buffer))
-=======
         let connection = self.create_connection_if_not_exists(&packet.addr())?;
 
         let mut connection_seq: u16 = 0;
@@ -136,7 +114,6 @@
         lock.seq_num = lock.seq_num.wrapping_add(1);
 
         Ok((packet.addr(), packet_data))
->>>>>>> 69cd0078
     }
 
     /// This will return all dropped packets from this connection.
