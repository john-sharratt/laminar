--- conflicted
+++ resolved
@@ -1,10 +1,7 @@
 use crate::{
     config::Config,
     error::{ErrorKind, Result},
-    net::{
-        connection::ActiveConnections, constants::DEFAULT_MTU, events::SocketEvent,
-        link_conditioner::LinkConditioner,
-    },
+    net::{connection::ActiveConnections, events::SocketEvent, link_conditioner::LinkConditioner},
     packet::{Outgoing, Packet},
 };
 use crossbeam_channel::{self, unbounded, Receiver, Sender};
@@ -31,8 +28,6 @@
     /// endpoint by looking to see if they are still sending packets or not
     pub fn bind<A: ToSocketAddrs>(
         addresses: A,
-<<<<<<< HEAD
-=======
     ) -> Result<(Self, Sender<Packet>, Receiver<SocketEvent>)> {
         Socket::bind_with_config(addresses, Config::default())
     }
@@ -45,7 +40,6 @@
     pub fn bind_with_config<A: ToSocketAddrs>(
         addresses: A,
         config: Config,
->>>>>>> d2aa41a8
     ) -> Result<(Self, Sender<Packet>, Receiver<SocketEvent>)> {
         let socket = UdpSocket::bind(addresses)?;
         socket.set_nonblocking(true)?;
@@ -53,9 +47,9 @@
         let (packet_sender, packet_receiver) = unbounded();
         Ok((
             Socket {
-                recv_buffer: vec![0; DEFAULT_MTU as usize],
+                recv_buffer: vec![0; config.receive_buffer_max_size],
                 socket,
-                config: Config::default(),
+                config,
                 connections: ActiveConnections::new(),
                 link_conditioner: None,
                 event_sender,
@@ -64,13 +58,6 @@
             packet_sender,
             event_receiver,
         ))
-    }
-
-    /// Configure the socket with the passed configuration.
-    pub fn with_config(mut self, config: Config) -> Socket {
-        self.recv_buffer = vec![0; config.receive_buffer_max_size];
-        self.config = config;
-        self
     }
 
     /// Entry point to the run loop. This should run in a spawned thread since calls to `poll.poll`
