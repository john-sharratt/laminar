use net::Connection;
use std::net::SocketAddr;
use net::Connection;

#[derive(Clone, PartialEq, Eq, Debug)]
pub struct Packet {
    // the address to witch the packet will be send
    pub addr: SocketAddr,
    // the raw payload of the packet
    pub payload: Box<[u8]>,
}

impl Packet {
    pub fn new(addr: SocketAddr, payload: Vec<u8>) -> Self {
        Packet {
            addr,
            payload: payload.into_boxed_slice(),
        }
    }

<<<<<<< HEAD
    pub fn payload(&self) -> &[u8]
    {
        return &self.payload
=======
    pub fn payload(&self) -> &[u8] {
        return &self.payload;
>>>>>>> 255f68d8
    }

    pub fn addr(&self) -> SocketAddr {
        self.addr
    }
}

#[derive(Clone, PartialEq, Eq, Debug, Serialize, Deserialize)]
/// packet that will be send over the network witch contains:
/// 1. the sequence number
/// 2. the last acknowledged sequence number
/// 3. last 32 acknowledged packages.
pub struct RawPacket {
    // this is the sequence number so that we can know where in the sequence of packages this packet belongs.
    pub seq: u16,
    // this is the last acknowledged sequence number.
    pub ack_seq: u16,
    // this is an bitfield of all last 32 acknowledged packages
    pub ack_field: u32,
    // this is the payload in witch the packet data is stored.
<<<<<<< HEAD
    pub payload: Box<[u8]>
}

impl RawPacket
{
    pub fn new( seq_num: u16, p: &Packet, connection: &Connection) -> RawPacket {
=======
    pub payload: Box<[u8]>,
}

impl RawPacket {
    pub fn new(seq_num: u16, p: &Packet, connection: &Connection) -> RawPacket {
>>>>>>> 255f68d8
        RawPacket {
            seq: seq_num,
            ack_seq: connection.their_acks.last_seq,
            ack_field: connection.their_acks.field,
<<<<<<< HEAD
            payload: p.payload.clone()
=======
            payload: p.payload.clone(),
>>>>>>> 255f68d8
        }
    }
}<|MERGE_RESOLUTION|>--- conflicted
+++ resolved
@@ -18,14 +18,8 @@
         }
     }
 
-<<<<<<< HEAD
-    pub fn payload(&self) -> &[u8]
-    {
-        return &self.payload
-=======
     pub fn payload(&self) -> &[u8] {
         return &self.payload;
->>>>>>> 255f68d8
     }
 
     pub fn addr(&self) -> SocketAddr {
@@ -46,29 +40,16 @@
     // this is an bitfield of all last 32 acknowledged packages
     pub ack_field: u32,
     // this is the payload in witch the packet data is stored.
-<<<<<<< HEAD
-    pub payload: Box<[u8]>
-}
-
-impl RawPacket
-{
-    pub fn new( seq_num: u16, p: &Packet, connection: &Connection) -> RawPacket {
-=======
     pub payload: Box<[u8]>,
 }
 
 impl RawPacket {
     pub fn new(seq_num: u16, p: &Packet, connection: &Connection) -> RawPacket {
->>>>>>> 255f68d8
         RawPacket {
             seq: seq_num,
             ack_seq: connection.their_acks.last_seq,
             ack_field: connection.their_acks.field,
-<<<<<<< HEAD
-            payload: p.payload.clone()
-=======
             payload: p.payload.clone(),
->>>>>>> 255f68d8
         }
     }
 }